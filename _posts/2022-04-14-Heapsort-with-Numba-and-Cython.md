---
title: Heapsort with Numba and Cython
layout: post
comments: true
author: François Pacull
tags: Python heapsort algorithms numba cython
---

**Updated** April 20, 2022 following usefull comments by [@scoder](https://github.com/scoder). Thank you very much for your pull requests!

*Heapsort* is a classical sorting algorithm. We are going into a little bit of theory about the algorithm, but refer to Corman et al. [1] for more details, or the [heapsort wikipedia page](https://en.wikipedia.org/wiki/Heapsort). 

In this post, we are going to implement the classical *heapsort* in Python, Python/Numba and Cython. The regular implementation is array-based and performed in-place. We use 0-based indices. Note that this is not a stable sorting method (keeping items with the same key in the  original order). 

## Imports


```python
from itertools import cycle

from binarytree import build
import cython
from numba import njit
import numpy as np
import perfplot
%load_ext cython

SD = 124  # random seed
rng = np.random.default_rng(SD)  # random number generator
```

Language/package versions:

    Python implementation: CPython
    Python version       : 3.9.12
    IPython version      : 8.2.0
    binarytree           : 6.5.1
    matplotlib           : 3.5.1
    perfplot             : 0.10.2
    numpy                : 1.21.5
    cython               : 0.29.28
    numba                : 0.55.1


## Float array creation

We assume that we want to sort an NumPy array of 64-bit floating-point numbers :


```python
n = 10
A = rng.random(n, dtype=np.float64)
A
```




    array([0.78525311, 0.78585936, 0.96913602, 0.74805977, 0.65555081,
           0.93888454, 0.17861445, 0.58864721, 0.44279917, 0.34884712])



## Binary trees

*Heapsort* is based on binary heap data structure, which relies on a nearly [complete binary tree](https://en.wikipedia.org/wiki/Binary_tree#Types_of_binary_trees):

> a [nearly] complete binary tree is a binary tree in which every level, except possibly the last, is completely filled, and all nodes in the last level are as far left as possible.

In a binary heap, the elements in an array are mapped to the tree nodes of a virtual binary tree. Assuming that we know the maximum number of elements in the heap, the array representation of the tree is more convenient than a linked structure. Note that it is also possible to use and array that can grow or shrink dynamically when threshold sizes are reached. Here is a figure showing the array elements and the corresponding tree nodes:

<p align="center">
  <img width="800" src="/img/2022-04-14_01/bin-tree_3.png" alt="binary tree">
</p>


So we can see the array as a representation of the tree (implicit data structure): the node at the top (`A[0]`) of the tree is called the **root**, and the ones at the bottom, without children, are called the **leaves** (`A[5]`, `A[6]`, `A[7]`, `A[8]`, `A[9]`). An advantage of binary trees is that it is easy to navigate among the nodes. Tree node indexing goes from the root to the leaves and from left to right. Level $k\geq 0$ goes from node $2^k -1$ to node $2 (2^k -1)$. Within a level, you can go left by decrementing, and right by incrementing the node index by one. A node may have two children : the left and right ones. Given a node index `i`, the parent node index can be easily found as `(i - 1) // 2`:


```python
def parent(i):
    assert i > 0
    return (i - 1) // 2
```


```python
parent(1)
```




    0




```python
parent(8)
```




    3



The left child has index `2 * i + 1` and the right child `2 * (i + 1)`:


```python
def left_child(i):
    return 2 * i + 1


def right_child(i):
    return 2 * (i + 1)
```


```python
left_child(0)
```




    1




```python
right_child(0)
```




    2



The **depth** of a node is the number of edges from the root node to the target node. The **height** $h$ of a binary tree is the number of edges from the root to the most distant leaf node (in the above example, the height is equal to 3). We can bound the number of elements $n$ of the nearly complete tree using its height:

$$2^h = \sum_{k=0}^{h-1} 2^k +1 \leq n \leq \sum_{k=0}^h 2^k = 2^{h+1}-1$$

So that we have $h = \lfloor \log_2 n \rfloor $

## Binary heap

Here is the definition of a heap [2]:

> A heap is a set of nodes with keys arranged in a complete heap-ordered binary tree, represented as an array.

A binary heap is binary tree data structure that satisfies a heap property. There are two kinds of heaps : min- and max-heaps satisfying respectively a min-heap or a max-heap property. In our case, we are going to use a max-heap to easily implement the *heapsort* algorithm. A min-heap would be used if sorting the array in a descending order, or would imply extra space/work to sort in ascending order.
 
**max-heap property** : A value of a given node `i` is not larger than the value of its parent node `parent(i)`

$$A[parent(i)] \geq A[i]$$

Thus value of the root node `A[0]` of a max-heap is greater than or equal to all the tree values. This is also true for any sub-tree of the binary heap: the root node of any sub-tree `A[i]` is greater than or equal to all the values in this sub-tree.

An important point is that not all the array elements might be in the heap. We differentiate the heap `size` from the array length $n$. We have $0 \leq size \leq n$. The element in heap are the `size` elements in the left part of the array: `A[0:size]` (with a Python slicing indexing). All remaining elements `A[size:n]` are not in the heap, implicitely.

Initially, given the above array `A`, it mostly likely does not satisfy the max-heap property, which would imply in our case:
`A[0] >= A[1], A[0] >= A[2], A[1] >= A[3], A[1] >= A[4], A[3] >= A[7], A[3] >= A[8 ], A[2] >= A[5], A[2] >= A[6]`. Indeed we have:


```python
A[0] >= A[1]
```




    False




```python
A[0] >= A[2]
```




    False



We need to build the max-heap from an array by moving around the elements. In order to do that, we use a function called `max_heapify` from the leaves to the root of the tree, in a bottom-up manner. So let's implement this function.

## Max_heapify

The `max_heapify(A, size, i)` function presupposes that sub-trees rooted at the children nodes of `i` do satisfy the max-heap property. But the `i`-th node may violate it, i.e. `A[i] < A[left_child(i)]` or `A[i] < A[right_child(i)]`, assuming that the children are in the heap. If this is the case, the `i`-th node is swapped with its child with `largest` value: 
```Python
A[i], A[largest] = A[largest], A[i]
```
This process is then repeated from the largest children node. Eventually, the sub-tree rooted at `i` satisfies the max-heap property after a call to `max_heapify(A, size, i)`.

This process is also refered to as **sift down**: move a value violating the max-heap property down the tree by exchanging it with the largest of its 2 children values. Now it would also be possible to use the exact opposite process: **sift up**, which would start from a leaf node, and move its value up the tree by exchanging it with the parent node value, if violating the max-heap property. However, building a max-heap with the sift up process has a larger complexity than with sift down. I found this explanation by @alestanis on [Stack Overflow](https://stackoverflow.com/a/13026026) really clear (The question was **Why siftDown is better than siftUp in heapify?**):


<p align="center">
  <img width="800" src="/img/2022-04-14_01/sift-up.png" alt="Sift up">
</p>


So here is a Python implementation:


```python
def max_heapify(A, size, node_idx=0):

    largest = node_idx
    l = left_child(largest)
    r = right_child(largest)

    if (l < size) and (A[l] > A[largest]):
        largest = l

    if (r < size) and (A[r] > A[largest]):
        largest = r

    if largest != node_idx:
        A[node_idx], A[largest] = A[largest], A[node_idx]  # exchange 2 nodes
        max_heapify(A, size, largest)
```

Note that this function is recursive. Let's have a look at the tree values of our example:


```python
tree_values = build(list(A.round(5)))
print(tree_values)
```

    
                                ___________________0.78525___________
                               /                                     \
                 __________0.78586___________                   ___0.96914___
                /                            \                 /             \
         ___0.74806__                   ___0.65555         0.93888         0.17861
        /            \                 /
    0.58865         0.4428         0.34885
    


This array is random, but we can observe that the max-heap property is satisfied everywhere except at the root! The sub-trees rooted at nodes 1 and 2 do happen to satisfy the max-heap property already. So let's call the `max_heapify` function on the root node.


```python
max_heapify(A, len(A), node_idx=0)
tree_values = build(list(A.round(5)))
print(tree_values)
```

    
                                ___________________0.96914___________
                               /                                     \
                 __________0.78586___________                   ___0.93888___
                /                            \                 /             \
         ___0.74806__                   ___0.65555         0.78525         0.17861
        /            \                 /
    0.58865         0.4428         0.34885
    


The root node `A[0] = 0.78525` moved from node index 0 to 2, and then from 2 to 5. Nodes 2 and 5 moved one step up in the process.

Steps:

- node 0 is compared with nodes 1 and 2. Node 0 is smaller than one of its children (0.78525 < 0.96914). Node 2 is the child with largest value : exchange node 0 and 2.
- node 2 is compared with nodes 5 and 6. Node 0 is smaller than one of its children (0.78525 < 0.93888). Node 5 is the child with largest value : exchange node 2 and 5.
- Node 5 is a leaf, so stop.

Let's generate a new random array to see another example:


```python
A = rng.random(n, dtype=np.float64)
A
```




    array([0.3309295 , 0.15936868, 0.98946349, 0.25711078, 0.71576487,
           0.50588512, 0.66411132, 0.70234247, 0.05208023, 0.06009649])




```python
tree_values = build(list(A.round(5)))
print(tree_values)
```

    
                                 __________________0.33093___________
                                /                                    \
                 ___________0.15937__________                   ___0.98946___
                /                            \                 /             \
         ___0.25711___                  ___0.71576         0.50589         0.66411
        /             \                /
    0.70234         0.05208         0.0601
    


If we start from the leaves toward the root, we can notice a max-heap violation at node 3. So we call `max_heapify` on that node:


```python
max_heapify(A, len(A), node_idx=3)
tree_values = build(list(A.round(5)))
print(tree_values)
```

    
                                 __________________0.33093___________
                                /                                    \
                 ___________0.15937__________                   ___0.98946___
                /                            \                 /             \
         ___0.70234___                  ___0.71576         0.50589         0.66411
        /             \                /
    0.25711         0.05208         0.0601
    


Now let's take care of node 1:


```python
max_heapify(A, len(A), node_idx=1)
tree_values = build(list(A.round(5)))
print(tree_values)
```

    
                                 __________________0.33093___________
                                /                                    \
                 ___________0.71576__________                   ___0.98946___
                /                            \                 /             \
         ___0.70234___                  ___0.15937         0.50589         0.66411
        /             \                /
    0.25711         0.05208         0.0601
    


And finally we need to fix the root value:


```python
max_heapify(A, len(A), node_idx=0)
tree_values = build(list(A.round(5)))
print(tree_values)
```

                                 __________________0.98946___________
                                /                                    \
                 ___________0.71576__________                   ___0.66411___
                /                            \                 /             \
         ___0.70234___                  ___0.15937         0.50589         0.33093
        /             \                /
    0.25711         0.05208         0.0601


We actually built a max-heap manually. In the following let's see the general method to build it.


## Build_max_heap

The method used to build the max-heap with a sift-down-based heapify is called [Floyd's heap construction](https://en.wikipedia.org/wiki/Heapsort#Floyd's_heap_construction):

> Floyd's algorithm starts with the leaves, observing that they are trivial but valid heaps by themselves, and then adds parents. Starting with element n/2 and working backwards, each internal node is made the root of a valid heap by sifting down. The last step is sifting down the first element, after which the entire array obeys the heap property.

This bottom-up heap construction technique runs in $O(n)$ time. Here is a Python implementation:


```python
def build_max_heap(A):
    size = len(A)
    node_idx = size // 2 - 1  # last non-leaf node index
    for i in range(node_idx, -1, -1):
        max_heapify(A, size, node_idx=i)
    return size
```


```python
A = rng.random(n, dtype=np.float64)
A
```




    array([0.94535273, 0.25035043, 0.40579395, 0.27596342, 0.30065296,
           0.36667218, 0.14878984, 0.34834079, 0.59713033, 0.99416357])




```python
tree_values = build(list(A.round(5)))
print(tree_values)
```

    
                                 ___________________0.94535___________
                                /                                     \
                 ___________0.25035___________                   ___0.40579___
                /                             \                 /             \
         ___0.27596___                   ___0.30065         0.36667         0.14879
        /             \                 /
    0.34834         0.59713         0.99416
    



```python
_ = build_max_heap(A)
tree_values = build(list(A.round(5)))
print(tree_values)
```

    
                                 ___________________0.99416___________
                                /                                     \
                 ___________0.94535___________                   ___0.40579___
                /                             \                 /             \
         ___0.59713___                   ___0.30065         0.36667         0.14879
        /             \                 /
    0.34834         0.27596         0.25035
    


## Heapsort

The classical *heapsort* has two steps:

1 - build the heap  
2 - destroy the heap by removing the root from the heap and moving it to the end of the heap $n$ times.  

Step 2 corresponds to the following iterations:
- swap the root (largest element) with the last leaf
- remove the last leaf from the heap.  
- heapify the root on the reduced heap.  

The average and worst-case performance are $O(n\log n)$. Here is a Python implementation:


```python
def heapsort(A_in):

    A = np.copy(A_in)

    # build a max heap
    size = build_max_heap(A)

    for i in range(size - 1, 0, -1):

        # swap the root (largest element) with the last leaf
        A[i], A[0] = A[0], A[i]

        # removing largest element from the heap
        size -= 1

        # call _max_heapify from the root on the heap with remaining elements
        max_heapify(A, size, node_idx=0)

    return A
```


```python
n = 10
A = rng.random(n, dtype=np.float64)
A
```




    array([0.18525118, 0.99313433, 0.78561885, 0.44814329, 0.85044505,
           0.86088208, 0.96716993, 0.17096352, 0.69956773, 0.8288503 ])




```python
A_sorted_python = heapsort(A)
A_sorted_python
```




    array([0.17096352, 0.18525118, 0.44814329, 0.69956773, 0.78561885,
           0.8288503 , 0.85044505, 0.86088208, 0.96716993, 0.99313433])




```python
A_ref = np.sort(A)
np.testing.assert_array_equal(A_sorted_python, A_ref)
```

Let's use Numba to make this Python code running fast.

## Numba


```python
@njit
def max_heapify_numba(A, size, node_idx=0):

    largest = node_idx
    left_child = 2 * node_idx + 1
    right_child = 2 * (node_idx + 1)

    if (left_child < size) and (A[left_child] > A[largest]):
        largest = left_child

    if (right_child < size) and (A[right_child] > A[largest]):
        largest = right_child

    if largest != node_idx:
        A[node_idx], A[largest] = A[largest], A[node_idx]  # exchange 2 nodes
        max_heapify_numba(A, size, largest)

@njit
def heapsort_numba(A_in):

    A = np.copy(A_in)

    # build a max heap
    size = len(A)
    node_idx = size // 2 - 1  # last non-leaf node index
    for i in range(node_idx, -1, -1):
        max_heapify_numba(A, size, node_idx=i)

    for i in range(size - 1, 0, -1):
        # swap the root (largest element) with the last leaf
        A[i], A[0] = A[0], A[i]

        # removing largest element from the heap
        size -= 1

        # call _max_heapify from the root on the heap with remaining elements
        max_heapify_numba(A, size)
    return A
```


```python
A_sorted_numba = heapsort_numba(A)
A_sorted_numba
```




    array([0.17096352, 0.18525118, 0.44814329, 0.69956773, 0.78561885,
           0.8288503 , 0.85044505, 0.86088208, 0.96716993, 0.99313433])




```python
np.testing.assert_array_equal(A_sorted_numba, A_ref)
```

## Cython


```python
%%cython --compile-args=-Ofast

# cython: boundscheck=False, initializedcheck=False, wraparound=False

import cython
import numpy as np

<<<<<<< HEAD
from cython import ssize_t, double
=======
from cython import size_t, double
>>>>>>> 7b6fb513


@cython.exceptval(check=False)
@cython.nogil
@cython.cfunc
<<<<<<< HEAD
def _max_heapify(A: double[::1], size: ssize_t, node_idx: ssize_t) -> cython.void:
    s: ssize_t = node_idx

    left_child = 2 * node_idx + 1
    right_child = 2 * (node_idx + 1)

    if left_child < size and A[left_child] > A[s]:
        s = left_child

    if right_child < size and A[right_child] > A[s]:
        s = right_child
=======
def _max_heapify(A: double[::1], size: size_t, node_idx: size_t) -> cython.void:

    largest: size_t = node_idx
    left_child: size_t = 2 * node_idx + 1
    right_child: size_t = 2 * (node_idx + 1)

    if left_child < size and A[left_child] > A[largest]:
        largest = left_child

    if right_child < size and A[right_child] > A[largest]:
        largest = right_child
>>>>>>> 7b6fb513

    if largest != node_idx:
        A[node_idx], A[largest] = A[largest], A[node_idx]
        _max_heapify(A, size, largest)


@cython.exceptval(check=False)
@cython.nogil
@cython.cfunc
def _heapsort(A: double[::1]) -> cython.void:
    i: ssize_t
    size: ssize_t = len(A)
    node_idx: ssize_t = size // 2 - 1

    for i in range(node_idx, -1, -1):
        _max_heapify(A, size, i)

    for i in range(size - 1, 0, -1):
        A[i], A[0] = A[0], A[i]
        size -= 1
        _max_heapify(A, size, 0)


@cython.ccall
def heapsort_cython(A_in):
    A = np.copy(A_in)
    _heapsort(A)
    return A
```


```python
A_sorted_cython = heapsort_cython(A)
A_sorted_cython
```




    array([0.17096352, 0.18525118, 0.44814329, 0.69956773, 0.78561885,
           0.8288503 , 0.85044505, 0.86088208, 0.96716993, 0.99313433])




```python
np.testing.assert_array_equal(A_sorted_cython, A_ref)
```

## Performance comparison

We do not include the Python version and compare the Numba and Cython versions with the NumPy *heapsort* implementation. It seems that this NumPy *heapsort* is written in C++ and is fairly well optimized.


```python
out = perfplot.bench(
    setup=lambda n: rng.random(n, dtype=np.float64),
    kernels=[
        lambda A: heapsort_numba(A),
        lambda A: heapsort_cython(A),
        lambda A: np.sort(A, kind="heapsort"),
    ],
    labels=["Numba", "Cython", "NumPy"],
    n_range=[10**k for k in range(1, 9)],
)
```



```python
out
```


<pre style="white-space:pre;overflow-x:auto;line-height:normal;font-family:Menlo,'DejaVu Sans Mono',consolas,'Courier New',monospace">┏━━━━━━━━━━━┳━━━━━━━━━━━━━━━━━━━━━━━┳━━━━━━━━━━━━━━━━━━━━━━━┳━━━━━━━━━━━━━━━━━━━━━━━━┓
┃<span style="font-weight: bold"> n         </span>┃<span style="font-weight: bold"> Numba                 </span>┃<span style="font-weight: bold"> Cython                </span>┃<span style="font-weight: bold"> NumPy                  </span>┃
┡━━━━━━━━━━━╇━━━━━━━━━━━━━━━━━━━━━━━╇━━━━━━━━━━━━━━━━━━━━━━━╇━━━━━━━━━━━━━━━━━━━━━━━━┩
│ 10        │ 1.015e-06             │ 1.605e-06             │ 1.748e-06              │
│ 100       │ 5.548e-06             │ 6.942000000000001e-06 │ 3.089e-06              │
│ 1000      │ 0.000117169           │ 6.707100000000001e-05 │ 6.0178000000000006e-05 │
│ 10000     │ 0.0018590490000000002 │ 0.000903012           │ 0.0009388980000000001  │
│ 100000    │ 0.027251730000000002  │ 0.018747982           │ 0.017145886000000003   │
│ 1000000   │ 0.552383987           │ 0.37286854            │ 0.267286028            │
│ 10000000  │ 7.30429932            │ 6.469945386           │ 3.9912235160000002     │
│ 100000000 │ 91.580351554          │ 95.15815346000001     │ 46.736913824000005     │
└───────────┴───────────────────────┴───────────────────────┴────────────────────────┘
</pre>






    




```python
figsize = (14, 14)

labels = out.labels
ms = 10
fig = plt.figure(figsize=figsize)
ax = fig.add_subplot(1, 1, 1)
plt.loglog(
    out.n_range,
    out.n_range * np.log(out.n_range) * 5.0e-8,
    "o-",
    label="$c \; n \; ln(n)$",
)
for i, label in enumerate(labels):
    plt.loglog(out.n_range, out.timings_s[i], "o-", ms=ms, label=label)
markers = cycle(("o", "v", "^", "<", ">", "s", "p", "P", "*", "h", "X", "D", "."))
for i, line in enumerate(ax.get_lines()):
    marker = next(markers)
    line.set_marker(marker)
plt.legend()
plt.grid("on")
_ = ax.set(
    title="Timing comparison between Numba, Cython and NumPy heapsort",
    xlabel="Array length (log scale)",
    ylabel="Elapsed_time [s] (log scale)",
)
```

<p align="center">
  <img width="800" src="/img/2022-04-14_01/output_54_0.png" alt="Timings">
</p>
    

## Conclusion

Going from Python to Numba is seamless and is allowing us to reach a similar level of efficiency as with Cython (that turned 20 years old last week, happy birthday!!). We can observe that the NumPy *heapsort* implementation is faster, but we do not know which optimizations did they implement.


## References

[1] Thomas H. Cormen, Charles E. Leiserson, Ronald L. Rivest, and Clifford Stein. 2009. Introduction to Algorithms, Third Edition (3rd. ed.). The MIT Press.

[2] Robert Sedgewick. 2002. Algorithms in C (3rd. ed.). Addison-Wesley Longman Publishing Co., Inc., USA.


{% if page.comments %}
<div id="disqus_thread"></div>
<script>

/**
*  RECOMMENDED CONFIGURATION VARIABLES: EDIT AND UNCOMMENT THE SECTION BELOW TO INSERT DYNAMIC VALUES FROM YOUR PLATFORM OR CMS.
*  LEARN WHY DEFINING THESE VARIABLES IS IMPORTANT: https://disqus.com/admin/universalcode/#configuration-variables*/
/*
var disqus_config = function () {
this.page.url = PAGE_URL;  // Replace PAGE_URL with your page's canonical URL variable
this.page.identifier = PAGE_IDENTIFIER; // Replace PAGE_IDENTIFIER with your page's unique identifier variable
};
*/
(function() { // DON'T EDIT BELOW THIS LINE
var d = document, s = d.createElement('script');
s.src = 'https://aetperf-github-io-1.disqus.com/embed.js';
s.setAttribute('data-timestamp', +new Date());
(d.head || d.body).appendChild(s);
})();
</script>
<noscript>Please enable JavaScript to view the <a href="https://disqus.com/?ref_noscript">comments powered by Disqus.</a></noscript>
{% endif %}<|MERGE_RESOLUTION|>--- conflicted
+++ resolved
@@ -587,41 +587,24 @@
 import cython
 import numpy as np
 
-<<<<<<< HEAD
 from cython import ssize_t, double
-=======
-from cython import size_t, double
->>>>>>> 7b6fb513
 
 
 @cython.exceptval(check=False)
 @cython.nogil
 @cython.cfunc
-<<<<<<< HEAD
 def _max_heapify(A: double[::1], size: ssize_t, node_idx: ssize_t) -> cython.void:
-    s: ssize_t = node_idx
+    largest: ssize_t = node_idx
 
     left_child = 2 * node_idx + 1
     right_child = 2 * (node_idx + 1)
 
-    if left_child < size and A[left_child] > A[s]:
-        s = left_child
-
-    if right_child < size and A[right_child] > A[s]:
-        s = right_child
-=======
-def _max_heapify(A: double[::1], size: size_t, node_idx: size_t) -> cython.void:
-
-    largest: size_t = node_idx
-    left_child: size_t = 2 * node_idx + 1
-    right_child: size_t = 2 * (node_idx + 1)
-
     if left_child < size and A[left_child] > A[largest]:
         largest = left_child
 
     if right_child < size and A[right_child] > A[largest]:
         largest = right_child
->>>>>>> 7b6fb513
+
 
     if largest != node_idx:
         A[node_idx], A[largest] = A[largest], A[node_idx]
